--- conflicted
+++ resolved
@@ -5,33 +5,22 @@
 LOG 0: Type: (%pi Rig1 Explicit (Just _) String (%pi Rig1 Explicit (Just _) String String))
 LOG 0: Resolved name: Prelude.Nat
 LOG 0: Constructors: [Prelude.Z, Prelude.S]
-<<<<<<< HEAD
-refprims.idr:37:10--37:27:While processing right hand side of dummy1 at refprims.idr:37:1--39:1:
+refprims.idr:43:10--43:27:While processing right hand side of dummy1 at refprims.idr:43:1--45:1:
 Error during reflection: Not really trying at:
-37	dummy1 = %runElab logPrims
+43	dummy1 = %runElab logPrims
 	         ^^^^^^^^^^^^^^^^^
 
-refprims.idr:40:10--40:30:While processing right hand side of dummy2 at refprims.idr:40:1--42:1:
+refprims.idr:46:10--46:30:While processing right hand side of dummy2 at refprims.idr:46:1--48:1:
 Error during reflection: Still not trying at:
-40	dummy2 = %runElab logDataCons
+46	dummy2 = %runElab logDataCons
 	         ^^^^^^^^^^^^^^^^^^^^
 
-refprims.idr:43:10--43:25:While processing right hand side of dummy3 at refprims.idr:43:1--45:1:
+refprims.idr:49:10--49:25:While processing right hand side of dummy3 at refprims.idr:49:1--51:1:
 Error during reflection: Undefined name at:
-43	dummy3 = %runElab logBad
+49	dummy3 = %runElab logBad
 	         ^^^^^^^^^^^^^^^
 
-refprims.idr:46:10--46:28:While processing right hand side of dummy4 at refprims.idr:46:1--48:1:
-Error during reflection: failed after generating Main.{plus:6078} at:
-46	dummy4 = %runElab tryGenSym
+refprims.idr:52:10--52:28:While processing right hand side of dummy4 at refprims.idr:52:1--54:1:
+Error during reflection: failed after generating Main.{plus:XXXX} at:
+52	dummy4 = %runElab tryGenSym
 	         ^^^^^^^^^^^^^^^^^^
-=======
-refprims.idr:43:10--45:1:While processing right hand side of dummy1 at refprims.idr:43:1--45:1:
-Error during reflection: Not really trying
-refprims.idr:46:10--48:1:While processing right hand side of dummy2 at refprims.idr:46:1--48:1:
-Error during reflection: Still not trying
-refprims.idr:49:10--51:1:While processing right hand side of dummy3 at refprims.idr:49:1--51:1:
-Error during reflection: Undefined name
-refprims.idr:52:10--54:1:While processing right hand side of dummy4 at refprims.idr:52:1--54:1:
-Error during reflection: failed after generating Main.{plus:XXXX}
->>>>>>> a33fc1ec
