1/1: Building refprims (refprims.idr)
LOG 0: Name: Prelude.List.++
LOG 0: Type: (%pi Rig0 Implicit (Just a) %type (%pi Rig1 Explicit (Just _) (Prelude.List a) (%pi RigW Explicit Nothing (Prelude.List a) (Prelude.List a))))
LOG 0: Name: Prelude.Strings.++
LOG 0: Type: (%pi Rig1 Explicit (Just _) String (%pi Rig1 Explicit (Just _) String String))
LOG 0: Resolved name: Prelude.Nat
LOG 0: Constructors: [Prelude.Z, Prelude.S]
refprims.idr:37:10--39:1:While processing right hand side of dummy1 at refprims.idr:37:1--39:1:
Error during reflection: Not really trying
refprims.idr:40:10--42:1:While processing right hand side of dummy2 at refprims.idr:40:1--42:1:
Error during reflection: Still not trying
refprims.idr:43:10--45:1:While processing right hand side of dummy3 at refprims.idr:43:1--45:1:
Error during reflection: Undefined name
refprims.idr:46:10--48:1:While processing right hand side of dummy4 at refprims.idr:46:1--48:1:
<<<<<<< HEAD
Error during reflection: failed after generating Main.{plus:6081}
=======
Error during reflection: failed after generating Main.{plus:5838}
>>>>>>> d6e3f1f7
<|MERGE_RESOLUTION|>--- conflicted
+++ resolved
@@ -12,8 +12,4 @@
 refprims.idr:43:10--45:1:While processing right hand side of dummy3 at refprims.idr:43:1--45:1:
 Error during reflection: Undefined name
 refprims.idr:46:10--48:1:While processing right hand side of dummy4 at refprims.idr:46:1--48:1:
-<<<<<<< HEAD
-Error during reflection: failed after generating Main.{plus:6081}
-=======
-Error during reflection: failed after generating Main.{plus:5838}
->>>>>>> d6e3f1f7
+Error during reflection: failed after generating Main.{plus:5838}