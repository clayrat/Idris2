1/1: Building casetot (casetot.idr)
casetot.idr:12:1--13:1:main is not covering:
<<<<<<< HEAD
	Calls non covering function Main.case block in 2087(290)
=======
	Calls non covering function Main.case block in 2075(296)
>>>>>>> a33fc1ec
<|MERGE_RESOLUTION|>--- conflicted
+++ resolved
@@ -1,7 +1,3 @@
 1/1: Building casetot (casetot.idr)
 casetot.idr:12:1--13:1:main is not covering:
-<<<<<<< HEAD
-	Calls non covering function Main.case block in 2087(290)
-=======
-	Calls non covering function Main.case block in 2075(296)
->>>>>>> a33fc1ec
+	Calls non covering function Main.case block in 2087(287)