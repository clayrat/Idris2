1/1: Building casetot (casetot.idr)
casetot.idr:12:1--13:1:main is not covering at:
12	main : IO ()
13	main = do

<<<<<<< HEAD
	Calls non covering function Main.case block in 2165(630)
=======
	Calls non covering function Main.case block in main
>>>>>>> 6f8aed54
<|MERGE_RESOLUTION|>--- conflicted
+++ resolved
@@ -3,8 +3,4 @@
 12	main : IO ()
 13	main = do
 
-<<<<<<< HEAD
-	Calls non covering function Main.case block in 2165(630)
-=======
-	Calls non covering function Main.case block in main
->>>>>>> 6f8aed54
+	Calls non covering function Main.case block in main