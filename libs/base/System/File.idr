--- conflicted
+++ resolved
@@ -18,13 +18,9 @@
 libc fn = "C:" ++ fn ++ ", libc 6"
 
 %foreign support "idris2_openFile"
-<<<<<<< HEAD
          "node:support:openFile,support_system_file"
-prim__open : String -> String -> Int -> PrimIO FilePtr
-
-=======
 prim__open : String -> String -> PrimIO FilePtr
->>>>>>> c4608745
+
 %foreign support "idris2_closeFile"
          "node:lambdaRequire:fs:(fp) => __require_fs.closeSync(fp.fd)"
 prim__close : FilePtr -> PrimIO ()
