$ idris hello.idr
     ____    __     _         ___
    /  _/___/ /____(_)____   |__ \
    / // __  / ___/ / ___/   __/ /     Version 0.2.0
  _/ // /_/ / /  / (__  )   / __/      https://www.idris-lang.org
 /___/\__,_/_/  /_/____/   /____/      Type :? for help

Welcome to Idris 2.  Enjoy yourself!
Main> :t main
Main.main : IO ()
Main> :c hello main
<<<<<<< HEAD
File hello.so written
=======
File build/exec/hello written
>>>>>>> f54ebcb3
Main> :q
Bye for now!<|MERGE_RESOLUTION|>--- conflicted
+++ resolved
@@ -9,10 +9,6 @@
 Main> :t main
 Main.main : IO ()
 Main> :c hello main
-<<<<<<< HEAD
-File hello.so written
-=======
 File build/exec/hello written
->>>>>>> f54ebcb3
 Main> :q
 Bye for now!