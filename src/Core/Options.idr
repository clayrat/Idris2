module Core.Options

import Core.Core
import Core.Name
import Core.TT
import Utils.Binary
import Utils.Path

import Data.List
import Data.Strings

import System.Info

%default total

public export
record Dirs where
  constructor MkDirs
  working_dir : String
  source_dir : Maybe String -- source directory, relative to working directory
  build_dir : String -- build directory, relative to working directory
  exec_dir : String -- executable directory, relative to working directory
  dir_prefix : String -- installation prefix, for finding data files (e.g. run time support)
  extra_dirs : List String -- places to look for import files
  lib_dirs : List String -- places to look for libraries (for code generation)
  data_dirs : List String -- places to look for data file

public export
toString : Dirs -> String
toString (MkDirs wdir sdir bdir edir dfix edirs ldirs ddirs) =
  unlines [ "+ Working Directory   :: " ++ show wdir
          , "+ Source Directory    :: " ++ show sdir
          , "+ Build Directory     :: " ++ show bdir
          , "+ Executable Directory     :: " ++ show edir
          , "+ Installation Prefix :: " ++ show dfix
          , "+ Extra Directories :: " ++ show edirs
          , "+ CG Library Directories :: " ++ show ldirs
          , "+ Data Directories :: " ++ show ddirs]

public export
data CG = Chez
        | Racket
        | Gambit
<<<<<<< HEAD
        | Node
=======
        | Other String
>>>>>>> bd9498c0

export
Eq CG where
  Chez == Chez = True
  Racket == Racket = True
  Gambit == Gambit = True
<<<<<<< HEAD
  Node == Node = True
=======
  Other s == Other t = s == t
>>>>>>> bd9498c0
  _ == _ = False

export
Show CG where
  show Chez = "chez"
  show Racket = "racket"
  show Gambit = "gambit"
<<<<<<< HEAD
  show Node = "node"

export
availableCGs : List (String, CG)
availableCGs
    = [("chez", Chez),
       ("racket", Racket),
       ("gambit", Gambit),
       ("node", Node)]
=======
  show (Other s) = s

>>>>>>> bd9498c0

public export
record PairNames where
  constructor MkPairNs
  pairType : Name
  fstName : Name
  sndName : Name

public export
record RewriteNames where
  constructor MkRewriteNs
  equalType : Name
  rewriteName : Name

public export
record PrimNames where
  constructor MkPrimNs
  fromIntegerName : Maybe Name
  fromStringName : Maybe Name
  fromCharName : Maybe Name

public export
data LangExt
     = ElabReflection
     | Borrowing -- not yet implemented

export
Eq LangExt where
  ElabReflection == ElabReflection = True
  Borrowing == Borrowing = True
  _ == _ = False

-- Other options relevant to the current session (so not to be saved in a TTC)
public export
record ElabDirectives where
  constructor MkElabDirectives
  lazyActive : Bool
  unboundImplicits : Bool
  totality : TotalReq
  ambigLimit : Nat
  undottedRecordProjections : Bool
  autoImplicitLimit : Nat

public export
record Session where
  constructor MkSessionOpts
  noprelude : Bool
  nobanner : Bool
  findipkg : Bool
  codegen : CG
  logLevel : Nat
  logTimings : Bool
  debugElabCheck : Bool -- do conversion check to verify results of elaborator
  dumpcases : Maybe String -- file to output compiled case trees
  dumplifted : Maybe String -- file to output lambda lifted definitions
  dumpanf : Maybe String -- file to output ANF definitions
  dumpvmcode : Maybe String -- file to output VM code definitions

public export
record PPrinter where
  constructor MkPPOpts
  showImplicits : Bool
  showFullEnv : Bool
  fullNamespace : Bool

public export
record Options where
  constructor MkOptions
  dirs : Dirs
  printing : PPrinter
  session : Session
  elabDirectives : ElabDirectives
  pairnames : Maybe PairNames
  rewritenames : Maybe RewriteNames
  primnames : PrimNames
  extensions : List LangExt
  additionalCGs : List (String, CG)


export
availableCGs : Options -> List (String, CG)
availableCGs o
    = [("chez", Chez),
       ("racket", Racket),
       ("gambit", Gambit)] ++ additionalCGs o

export
getCG : Options -> String -> Maybe CG
getCG o cg = lookup (toLower cg) (availableCGs o)

defaultDirs : Dirs
defaultDirs = MkDirs "." Nothing "build"
                     ("build" </> "exec")
                     "/usr/local" ["."] [] []

defaultPPrint : PPrinter
defaultPPrint = MkPPOpts False True False

export
defaultSession : Session
defaultSession = MkSessionOpts False False False Chez 0 False False
                               Nothing Nothing Nothing Nothing

export
defaultElab : ElabDirectives
defaultElab = MkElabDirectives True True CoveringOnly 3 True 50

export
defaults : Options
defaults = MkOptions defaultDirs defaultPPrint defaultSession
                     defaultElab Nothing Nothing
                     (MkPrimNs Nothing Nothing Nothing) []
                     []

-- Reset the options which are set by source files
export
clearNames : Options -> Options
clearNames = record { pairnames = Nothing,
                      rewritenames = Nothing,
                      primnames = MkPrimNs Nothing Nothing Nothing,
                      extensions = []
                    }

export
setPair : (pairType : Name) -> (fstn : Name) -> (sndn : Name) ->
          Options -> Options
setPair ty f s = record { pairnames = Just (MkPairNs ty f s) }

export
setRewrite : (eq : Name) -> (rwlemma : Name) -> Options -> Options
setRewrite eq rw = record { rewritenames = Just (MkRewriteNs eq rw) }

export
setFromInteger : Name -> Options -> Options
setFromInteger n = record { primnames->fromIntegerName = Just n }

export
setFromString : Name -> Options -> Options
setFromString n = record { primnames->fromStringName = Just n }

export
setFromChar : Name -> Options -> Options
setFromChar n = record { primnames->fromCharName = Just n }

export
setExtension : LangExt -> Options -> Options
setExtension e = record { extensions $= (e ::) }

export
isExtension : LangExt -> Options -> Bool
isExtension e opts = e `elem` extensions opts

export
addCG : (String, CG) -> Options -> Options
addCG cg = record { additionalCGs $= (cg::) }<|MERGE_RESOLUTION|>--- conflicted
+++ resolved
@@ -41,22 +41,16 @@
 data CG = Chez
         | Racket
         | Gambit
-<<<<<<< HEAD
         | Node
-=======
         | Other String
->>>>>>> bd9498c0
 
 export
 Eq CG where
   Chez == Chez = True
   Racket == Racket = True
   Gambit == Gambit = True
-<<<<<<< HEAD
   Node == Node = True
-=======
   Other s == Other t = s == t
->>>>>>> bd9498c0
   _ == _ = False
 
 export
@@ -64,20 +58,8 @@
   show Chez = "chez"
   show Racket = "racket"
   show Gambit = "gambit"
-<<<<<<< HEAD
   show Node = "node"
-
-export
-availableCGs : List (String, CG)
-availableCGs
-    = [("chez", Chez),
-       ("racket", Racket),
-       ("gambit", Gambit),
-       ("node", Node)]
-=======
   show (Other s) = s
-
->>>>>>> bd9498c0
 
 public export
 record PairNames where
@@ -162,6 +144,7 @@
 availableCGs o
     = [("chez", Chez),
        ("racket", Racket),
+       ("node", Node),
        ("gambit", Gambit)] ++ additionalCGs o
 
 export
