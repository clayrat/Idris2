module TTImp.ProcessDef

import Core.CaseBuilder
import Core.CaseTree
import Core.Context
import Core.Context.Log
import Core.Core
import Core.Coverage
import Core.Env
import Core.Hash
import Core.LinearCheck
import Core.Metadata
import Core.Normalise
import Core.Termination
import Core.Transform
import Core.Value
import Core.UnifyState

import TTImp.BindImplicits
import TTImp.Elab
import TTImp.Elab.Check
import TTImp.Elab.Utils
import TTImp.Impossible
import TTImp.PartialEval
import TTImp.TTImp
import TTImp.Unelab
import TTImp.Utils
import TTImp.WithClause

import Data.Either
import Data.List
import Data.NameMap
import Data.Strings
import Data.Maybe

import Text.PrettyPrint.Prettyprinter

%default covering

mutual
  mismatchNF : {auto c : Ref Ctxt Defs} ->
               {vars : _} ->
               Defs -> NF vars -> NF vars -> Core Bool
  mismatchNF defs (NTCon _ xn xt _ xargs) (NTCon _ yn yt _ yargs)
      = if xn /= yn
           then pure True
           else anyM (mismatch defs) (zip xargs yargs)
  mismatchNF defs (NDCon _ _ xt _ xargs) (NDCon _ _ yt _ yargs)
      = if xt /= yt
           then pure True
           else anyM (mismatch defs) (zip xargs yargs)
  mismatchNF defs (NPrimVal _ xc) (NPrimVal _ yc) = pure (xc /= yc)
  mismatchNF defs (NDelayed _ _ x) (NDelayed _ _ y) = mismatchNF defs x y
  mismatchNF defs (NDelay _ _ _ x) (NDelay _ _ _ y)
      = mismatchNF defs !(evalClosure defs x) !(evalClosure defs y)
  mismatchNF _ _ _ = pure False

  mismatch : {auto c : Ref Ctxt Defs} ->
             {vars : _} ->
             Defs -> (Closure vars, Closure vars) -> Core Bool
  mismatch defs (x, y)
      = mismatchNF defs !(evalClosure defs x) !(evalClosure defs y)

-- If the terms have the same type constructor at the head, and one of
-- the argument positions has different constructors at its head, then this
-- is an impossible case, so return True
export
impossibleOK : {auto c : Ref Ctxt Defs} ->
               {vars : _} ->
               Defs -> NF vars -> NF vars -> Core Bool
impossibleOK defs (NTCon _ xn xt xa xargs) (NTCon _ yn yt ya yargs)
    = if xn == yn
         then anyM (mismatch defs) (zip xargs yargs)
         else pure False
-- If it's a data constructor, any mismatch will do
impossibleOK defs (NDCon _ _ xt _ xargs) (NDCon _ _ yt _ yargs)
    = if xt /= yt
         then pure True
         else anyM (mismatch defs) (zip xargs yargs)
impossibleOK defs (NPrimVal _ x) (NPrimVal _ y) = pure (x /= y)
impossibleOK defs (NDCon _ _ _ _ _) (NPrimVal _ _) = pure True
impossibleOK defs (NPrimVal _ _) (NDCon _ _ _ _ _) = pure True
impossibleOK defs x y = pure False

export
impossibleErrOK : {auto c : Ref Ctxt Defs} ->
                  Defs -> Error -> Core Bool
impossibleErrOK defs (CantConvert fc env l r)
    = impossibleOK defs !(nf defs env l)
                        !(nf defs env r)
impossibleErrOK defs (CantSolveEq fc env l r)
    = impossibleOK defs !(nf defs env l)
                        !(nf defs env r)
impossibleErrOK defs (BadDotPattern _ _ ErasedArg _ _) = pure True
impossibleErrOK defs (CyclicMeta _ _ _ _) = pure True
impossibleErrOK defs (AllFailed errs)
    = anyM (impossibleErrOK defs) (map snd errs)
impossibleErrOK defs (WhenUnifying _ _ _ _ err)
    = impossibleErrOK defs err
impossibleErrOK defs _ = pure False

-- If it's a clause we've generated, see if the error is recoverable. That
-- is, if we have a concrete thing, and we're expecting the same concrete
-- thing, or a function of something, then we might have a match.
export
recoverable : {auto c : Ref Ctxt Defs} ->
              {vars : _} ->
              Defs -> NF vars -> NF vars -> Core Bool
-- Unlike the above, any mismatch will do

-- TYPE CONSTRUCTORS
recoverable defs (NTCon _ xn xt xa xargs) (NTCon _ yn yt ya yargs)
    = if xn /= yn
         then pure False
         else pure $ not !(anyM (mismatch defs) (zip xargs yargs))
-- Type constructor vs. primitive type
recoverable defs (NTCon _ _ _ _ _) (NPrimVal _ _) = pure False
recoverable defs (NPrimVal _ _) (NTCon _ _ _ _ _) = pure False
recoverable defs (NTCon _ _ _ _ _) _ = pure True

-- DATA CONSTRUCTORS
recoverable defs (NDCon _ _ xt _ xargs) (NDCon _ _ yt _ yargs)
    = if xt /= yt
         then pure False
         else pure $ not !(anyM (mismatch defs) (zip xargs yargs))
recoverable defs (NDCon _ _ _ _ _) _ = pure True

-- FUNCTION CALLS
recoverable defs (NApp _ (NRef _ f) fargs) (NApp _ (NRef _ g) gargs)
    = pure True -- both functions; recoverable

-- PRIMITIVES
recoverable defs (NPrimVal _ x) (NPrimVal _ y) = pure (x == y)

-- OTHERWISE: no
recoverable defs x y = pure False

export
recoverableErr : {auto c : Ref Ctxt Defs} ->
                 Defs -> Error -> Core Bool
<<<<<<< HEAD
recoverableErr defs err@(CantConvert fc env l r)
    = do logC "declare.def.impossible" 8 (show <$> normaliseErr err)
         recoverable defs !(nf defs env l)
                          !(nf defs env r)
recoverableErr defs err@(CantSolveEq fc env l r)
    = do logC "declare.def.impossible" 8 (show <$> normaliseErr err)
         recoverable defs !(nf defs env l)
                          !(nf defs env r)
recoverableErr defs err@(BadDotPattern _ _ ErasedArg _ _)
    = do logC "declare.def.impossible" 8 (show <$> normaliseErr err)
         pure True
recoverableErr defs err@(CyclicMeta _ _ _ _)
    = do logC "declare.def.impossible" 8 (show <$> normaliseErr err)
         pure True
recoverableErr defs err@(AllFailed errs)
    = do logC "declare.def.impossible" 8 (show <$> normaliseErr err)
         anyM (recoverableErr defs) (map snd errs)
recoverableErr defs err@(WhenUnifying _ _ _ _ err')
    = do logC "declare.def.impossible" 8 (show <$> normaliseErr err)
         recoverableErr defs err'
recoverableErr defs err
    = do logC "declare.def.impossible" 8 (show <$> normaliseErr err)
         pure False
=======
recoverableErr defs (CantConvert fc env l r)
  = do l <- nf defs env l
       r <- nf defs env r
       log "coverage.recover" 10 $ unlines
         [ "Recovering from CantConvert?"
         , "Checking:"
         , "  " ++ show l
         , "  " ++ show r
         ]
       recoverable defs l r

recoverableErr defs (CantSolveEq fc env l r)
    = recoverable defs !(nf defs env l)
                       !(nf defs env r)
recoverableErr defs (BadDotPattern _ _ ErasedArg _ _) = pure True
recoverableErr defs (CyclicMeta _ _ _ _) = pure True
recoverableErr defs (AllFailed errs)
    = anyM (recoverableErr defs) (map snd errs)
recoverableErr defs (WhenUnifying _ _ _ _ err)
    = recoverableErr defs err
recoverableErr defs _ = pure False
>>>>>>> 2e6aa126

-- Given a type checked LHS and its type, return the environment in which we
-- should check the RHS, the LHS and its type in that environment,
-- and a function which turns a checked RHS into a
-- pattern clause
-- The 'SubVars' proof contains a proof that refers to the *inner* environment,
-- so all the outer things are marked as 'DropCons'
extendEnv : {vars : _} ->
            Env Term vars -> SubVars inner vars ->
            NestedNames vars ->
            Term vars -> Term vars ->
            Core (vars' **
                    (SubVars inner vars',
                     Env Term vars', NestedNames vars',
                     Term vars', Term vars'))
extendEnv env p nest (Bind _ n (PVar fc c pi tmty) sc) (Bind _ n' (PVTy _ _ _) tysc) with (nameEq n n')
  extendEnv env p nest (Bind _ n (PVar fc c pi tmty) sc) (Bind _ n' (PVTy _ _ _) tysc) | Nothing
      = throw (InternalError "Can't happen: names don't match in pattern type")
  extendEnv env p nest (Bind _ n (PVar fc c pi tmty) sc) (Bind _ n (PVTy _ _ _) tysc) | (Just Refl)
      = extendEnv (PVar fc c pi tmty :: env) (DropCons p) (weaken nest) sc tysc
extendEnv env p nest (Bind _ n (PLet fc c tmval tmty) sc) (Bind _ n' (PLet _ _ _ _) tysc) with (nameEq n n')
  extendEnv env p nest (Bind _ n (PLet fc c tmval tmty) sc) (Bind _ n' (PLet _ _ _ _) tysc) | Nothing
      = throw (InternalError "Can't happen: names don't match in pattern type")
  -- PLet on the left becomes Let on the right, to give it computational force
  extendEnv env p nest (Bind _ n (PLet fc c tmval tmty) sc) (Bind _ n (PLet _ _ _ _) tysc) | (Just Refl)
      = extendEnv (Let fc c tmval tmty :: env) (DropCons p) (weaken nest) sc tysc
extendEnv env p nest tm ty
      = pure (_ ** (p, env, nest, tm, ty))

-- Find names which are applied to a function in a Rig1/Rig0 position,
-- so that we know how they should be bound on the right hand side of the
-- pattern.
-- 'bound' counts the number of variables locally bound; these are the
-- only ones we're checking linearity of (we may be shadowing names if this
-- is a local definition, so we need to leave the earlier ones alone)
findLinear : {vars : _} ->
             {auto c : Ref Ctxt Defs} ->
             Bool -> Nat -> RigCount -> Term vars ->
             Core (List (Name, RigCount))
findLinear top bound rig (Bind fc n b sc)
    = findLinear top (S bound) rig sc
findLinear top bound rig (As fc _ _ p)
    = findLinear top bound rig p
findLinear top bound rig tm
    = case getFnArgs tm of
           (Ref _ _ n, []) => pure []
           (Ref _ nt n, args)
              => do defs <- get Ctxt
                    Just nty <- lookupTyExact n (gamma defs)
                         | Nothing => pure []
                    findLinArg (accessible nt rig) !(nf defs [] nty) args
           _ => pure []
    where
      accessible : NameType -> RigCount -> RigCount
      accessible Func r = if top then r else erased
      accessible _ r = r

      findLinArg : {vars : _} ->
                   RigCount -> NF [] -> List (Term vars) ->
                   Core (List (Name, RigCount))
      findLinArg rig ty (As fc UseLeft _ p :: as)
          = findLinArg rig ty (p :: as)
      findLinArg rig ty (As fc UseRight p _ :: as)
          = findLinArg rig ty (p :: as)
      findLinArg rig (NBind _ x (Pi _ c _ _) sc) (Local {name=a} fc _ idx prf :: as)
          = do defs <- get Ctxt
               let a = nameAt prf
               if idx < bound
                 then do sc' <- sc defs (toClosure defaultOpts [] (Ref fc Bound x))
                         pure $ (a, rigMult c rig) ::
                                    !(findLinArg rig sc' as)
                 else do sc' <- sc defs (toClosure defaultOpts [] (Ref fc Bound x))
                         findLinArg rig sc' as
      findLinArg rig (NBind fc x (Pi _ c _ _) sc) (a :: as)
          = do defs <- get Ctxt
               pure $ !(findLinear False bound (c |*| rig) a) ++
                      !(findLinArg rig !(sc defs (toClosure defaultOpts [] (Ref fc Bound x))) as)
      findLinArg rig ty (a :: as)
          = pure $ !(findLinear False bound rig a) ++ !(findLinArg rig ty as)
      findLinArg _ _ [] = pure []

setLinear : List (Name, RigCount) -> Term vars -> Term vars
setLinear vs (Bind fc x b@(PVar _ _ _ _) sc)
    = case lookup x vs of
           Just c' => Bind fc x (setMultiplicity b c') (setLinear vs sc)
           _ => Bind fc x b (setLinear vs sc)
setLinear vs (Bind fc x b@(PVTy _ _ _) sc)
    = case lookup x vs of
           Just c' => Bind fc x (setMultiplicity b c') (setLinear vs sc)
           _ => Bind fc x b (setLinear vs sc)
setLinear vs tm = tm

-- Combining multiplicities on LHS:
-- Rig1 + Rig1/W not valid, since it means we have repeated use of name
-- Rig0 + RigW = RigW
-- Rig0 + Rig1 = Rig1
combineLinear : FC -> List (Name, RigCount) ->
                Core (List (Name, RigCount))
combineLinear loc [] = pure []
combineLinear loc ((n, count) :: cs)
    = case lookupAll n cs of
           [] => pure $ (n, count) :: !(combineLinear loc cs)
           counts => do count' <- combineAll count counts
                        pure $ (n, count') ::
                               !(combineLinear loc (filter notN cs))
  where
    notN : (Name, RigCount) -> Bool
    notN (n', _) = n /= n'

    lookupAll : Name -> List (Name, RigCount) -> List RigCount
    lookupAll n [] = []
    lookupAll n ((n', c) :: cs)
       = if n == n' then c :: lookupAll n cs else lookupAll n cs

    -- Those combine rules are obtuse enough that they are worth investigating
    combine : RigCount -> RigCount -> Core RigCount
    combine l r = if l |+| r == top && not (isErased $ l `glb` r) && (l `glb` r) /= top
                     then throw (LinearUsed loc 2 n)
                     -- if everything is fine, return the linearity that has the
                     -- highest bound
                     else pure (l `lub` r)

    combineAll : RigCount -> List RigCount -> Core RigCount
    combineAll c [] = pure c
    combineAll c (c' :: cs)
        = do newc <- combine c c'
             combineAll newc cs

export -- also used by Transforms
checkLHS : {vars : _} ->
           {auto c : Ref Ctxt Defs} ->
           {auto m : Ref MD Metadata} ->
           {auto u : Ref UST UState} ->
           Bool -> -- in transform
           (mult : RigCount) -> (hashit : Bool) ->
           Int -> List ElabOpt -> NestedNames vars -> Env Term vars ->
           FC -> RawImp ->
           Core (RawImp, -- checked LHS with implicits added
                 (vars' ** (SubVars vars vars',
                           Env Term vars', NestedNames vars',
                           Term vars', Term vars')))
checkLHS {vars} trans mult hashit n opts nest env fc lhs_in
    = do defs <- get Ctxt
         lhs_raw <- if trans
                       then pure lhs_in
                       else lhsInCurrentNS nest lhs_in
         autoimp <- isUnboundImplicits
         setUnboundImplicits True
         (_, lhs_bound) <- bindNames False lhs_raw
         setUnboundImplicits autoimp
         lhs <- if trans
                   then pure lhs_bound
                   else implicitsAs defs vars lhs_bound

         logC "declare.def.lhs" 5 $ do pure $ "Checking LHS of " ++ show !(getFullName (Resolved n))
-- todo: add Pretty RawImp instance
--         logC "declare.def.lhs" 5 $ do pure $ show $ indent {ann = ()} 2 $ pretty lhs
         log "declare.def.lhs" 10 $ show lhs
         logEnv "declare.def.lhs" 5 "In env" env
         let lhsMode = if trans
                          then InTransform
                          else InLHS mult
         (lhstm, lhstyg) <-
             wrapErrorC opts (InLHS fc !(getFullName (Resolved n))) $
                     elabTerm n lhsMode opts nest env
                                (IBindHere fc PATTERN lhs) Nothing
         logTerm "declare.def.lhs" 5 "Checked LHS term" lhstm
         lhsty <- getTerm lhstyg

         defs <- get Ctxt
         let lhsenv = letToLam env
         -- we used to fully normalise the LHS, to make sure fromInteger
         -- patterns were allowed, but now they're fully normalised anyway
         -- so we only need to do the holes. If there's a lot of type level
         -- computation, this is a huge saving!
         lhstm <- normaliseHoles defs lhsenv lhstm
         lhsty <- normaliseHoles defs env lhsty
         linvars_in <- findLinear True 0 linear lhstm
         logTerm "declare.def.lhs" 10 "Checked LHS term after normalise" lhstm
         log "declare.def.lhs" 5 $ "Linearity of names in " ++ show n ++ ": " ++
                 show linvars_in

         linvars <- combineLinear fc linvars_in
         let lhstm_lin = setLinear linvars lhstm
         let lhsty_lin = setLinear linvars lhsty

         logTerm "declare.def.lhs" 3 "LHS term" lhstm_lin
         logTerm "declare.def.lhs" 5 "LHS type" lhsty_lin
         setHoleLHS (bindEnv fc env lhstm_lin)

         ext <- extendEnv env SubRefl nest lhstm_lin lhsty_lin
         pure (lhs, ext)

-- Return whether any of the pattern variables are in a trivially empty
-- type, where trivally empty means one of:
--  * No constructors
--  * Every constructor of the family has a return type which conflicts with
--    the given constructor's type
hasEmptyPat : {vars : _} ->
              {auto c : Ref Ctxt Defs} ->
              Defs -> Env Term vars -> Term vars -> Core Bool
hasEmptyPat defs env (Bind fc x b@(PVar _ _ _ ty) sc)
   = pure $ !(isEmpty defs env !(nf defs env ty))
            || !(hasEmptyPat defs (b :: env) sc)
hasEmptyPat defs env _ = pure False

-- For checking with blocks as nested names
applyEnv : {vars : _} ->
           {auto c : Ref Ctxt Defs} ->
           Env Term vars -> Name ->
           Core (Name, (Maybe Name, List (Var vars), FC -> NameType -> Term vars))
applyEnv env withname
    = do n' <- resolveName withname
         pure (withname, (Just withname, reverse (allVarsNoLet env),
                  \fc, nt => applyTo fc
                         (Ref fc nt (Resolved n')) env))

-- Check a pattern clause, returning the component of the 'Case' expression it
-- represents, or Nothing if it's an impossible clause
export
checkClause : {vars : _} ->
              {auto c : Ref Ctxt Defs} ->
              {auto m : Ref MD Metadata} ->
              {auto u : Ref UST UState} ->
              (mult : RigCount) -> (vis : Visibility) ->
              (totreq : TotalReq) -> (hashit : Bool) ->
              Int -> List ElabOpt -> NestedNames vars -> Env Term vars ->
              ImpClause -> Core (Either RawImp Clause)
checkClause mult vis totreq hashit n opts nest env (ImpossibleClause fc lhs)
    = do lhs_raw <- lhsInCurrentNS nest lhs
         handleUnify
           (do autoimp <- isUnboundImplicits
               setUnboundImplicits True
               (_, lhs) <- bindNames False lhs_raw
               setUnboundImplicits autoimp

               log "declare.def.clause" 5 $ "Checking " ++ show lhs
               logEnv "declare.def.clause" 5 "In env" env
               (lhstm, lhstyg) <-
                           elabTerm n (InLHS mult) opts nest env
                                      (IBindHere fc PATTERN lhs) Nothing
               defs <- get Ctxt
               lhs <- normaliseHoles defs env lhstm
               if !(hasEmptyPat defs env lhs)
                  then pure (Left lhs_raw)
                  else throw (ValidCase fc env (Left lhs)))
           (\err =>
              case err of
                   ValidCase _ _ _ => throw err
                   _ => do defs <- get Ctxt
                           if !(impossibleErrOK defs err)
                              then pure (Left lhs_raw)
                              else throw (ValidCase fc env (Right err)))
checkClause {vars} mult vis totreq hashit n opts nest env (PatClause fc lhs_in rhs)
    = do (_, (vars'  ** (sub', env', nest', lhstm', lhsty'))) <-
             checkLHS False mult hashit n opts nest env fc lhs_in
         let rhsMode = if isErased mult then InType else InExpr
         log "declare.def.clause" 5 $ "Checking RHS " ++ show rhs
         logEnv "declare.def.clause" 5 "In env" env'

         rhstm <- wrapErrorC opts (InRHS fc !(getFullName (Resolved n))) $
                       checkTermSub n rhsMode opts nest' env' env sub' rhs (gnf env' lhsty')
         clearHoleLHS

         logTerm "declare.def.clause" 3 "RHS term" rhstm
         when hashit $
           do addHashWithNames lhstm'
              addHashWithNames rhstm

         -- If the rhs is a hole, record the lhs in the metadata because we
         -- might want to split it interactively
         case rhstm of
              Meta _ _ _ _ =>
                 addLHS (getFC lhs_in) (length env) env' lhstm'
              _ => pure ()

         pure (Right (MkClause env' lhstm' rhstm))
-- TODO: (to decide) With is complicated. Move this into its own module?
checkClause {vars} mult vis totreq hashit n opts nest env (WithClause fc lhs_in wval_raw flags cs)
    = do (lhs, (vars'  ** (sub', env', nest', lhspat, reqty))) <-
             checkLHS False mult hashit n opts nest env fc lhs_in
         let wmode
               = if isErased mult then InType else InExpr

         (wval, gwvalTy) <- wrapErrorC opts (InRHS fc !(getFullName (Resolved n))) $
                elabTermSub n wmode opts nest' env' env sub' wval_raw Nothing
         clearHoleLHS

         logTerm "declare.def.clause" 5 "With value" wval
         logTerm "declare.def.clause" 3 "Required type" reqty
         wvalTy <- getTerm gwvalTy
         defs <- get Ctxt
         wval <- normaliseHoles defs env' wval
         wvalTy <- normaliseHoles defs env' wvalTy

         let (wevars ** withSub) = keepOldEnv sub' (snd (findSubEnv env' wval))
         logTerm "declare.def.clause" 5 "With value type" wvalTy
         log "declare.def.clause" 5 $ "Using vars " ++ show wevars

         let Just wval = shrinkTerm wval withSub
             | Nothing => throw (InternalError "Impossible happened: With abstraction failure #1")
         let Just wvalTy = shrinkTerm wvalTy withSub
             | Nothing => throw (InternalError "Impossible happened: With abstraction failure #2")
         -- Should the env be normalised too? If the following 'impossible'
         -- error is ever thrown, that might be the cause!
         let Just wvalEnv = shrinkEnv env' withSub
             | Nothing => throw (InternalError "Impossible happened: With abstraction failure #3")

         -- Abstracting over 'wval' in the scope of bNotReq in order
         -- to get the 'magic with' behaviour
         let wargn = MN "warg" 0
         let scenv = Pi fc top Explicit wvalTy :: wvalEnv

         let bnr = bindNotReq fc 0 env' withSub [] reqty
         let notreqns = fst bnr
         let notreqty = snd bnr

         rdefs <- if Syntactic `elem` flags
                     then clearDefs defs
                     else pure defs
         wtyScope <- replace rdefs scenv !(nf rdefs scenv (weaken wval))
                            (Local fc (Just False) _ First)
                            !(nf rdefs scenv
                                 (weaken {n=wargn} notreqty))
         let bNotReq = Bind fc wargn (Pi fc top Explicit wvalTy) wtyScope

         let Just (reqns, envns, wtype) = bindReq fc env' withSub [] bNotReq
             | Nothing => throw (InternalError "Impossible happened: With abstraction failure #4")

         -- list of argument names - 'Just' means we need to match the name
         -- in the with clauses to find out what the pattern should be.
         -- 'Nothing' means it's the with pattern (so wargn)
         let wargNames
                 = map Just reqns ++
                   Nothing :: map Just notreqns

         logTerm "declare.def.clause" 3 "With function type" wtype
         log "declare.def.clause" 5 $ "Argument names " ++ show wargNames

         wname <- genWithName !(prettyName !(toFullNames (Resolved n)))
         widx <- addDef wname (record {flags $= (SetTotal totreq ::)}
                                    (newDef fc wname (if isErased mult then erased else top)
                                      vars wtype vis None))
         let rhs_in = apply (IVar fc wname)
                        (map (IVar fc) envns ++
                         map (maybe wval_raw (\pn => IVar fc (snd pn))) wargNames)

         log "declare.def.clause" 3 $ "Applying to with argument " ++ show rhs_in
         rhs <- wrapErrorC opts (InRHS fc !(getFullName (Resolved n))) $
             checkTermSub n wmode opts nest' env' env sub' rhs_in
                          (gnf env' reqty)

         -- Generate new clauses by rewriting the matched arguments
         cs' <- traverse (mkClauseWith 1 wname wargNames lhs) cs
         log "declare.def.clause" 3 $ "With clauses: " ++ show cs'

         -- Elaborate the new definition here
         nestname <- applyEnv env wname
         let nest'' = record { names $= (nestname ::) } nest

         let wdef = IDef fc wname cs'
         processDecl [] nest'' env wdef

         pure (Right (MkClause env' lhspat rhs))
  where
    -- If it's 'KeepCons/SubRefl' in 'outprf', that means it was in the outer
    -- environment so we need to keep it in the same place in the 'with'
    -- function. Hence, turn it to KeepCons whatever
    keepOldEnv : {vs : _} ->
                 (outprf : SubVars outer vs) -> SubVars vs' vs ->
                 (vs'' : List Name ** SubVars vs'' vs)
    keepOldEnv {vs} SubRefl p = (vs ** SubRefl)
    keepOldEnv {vs} p SubRefl = (vs ** SubRefl)
    keepOldEnv (DropCons p) (DropCons p')
        = let (_ ** rest) = keepOldEnv p p' in
              (_ ** DropCons rest)
    keepOldEnv (DropCons p) (KeepCons p')
        = let (_ ** rest) = keepOldEnv p p' in
              (_ ** KeepCons rest)
    keepOldEnv (KeepCons p) (DropCons p')
        = let (_ ** rest) = keepOldEnv p p' in
              (_ ** KeepCons rest)
    keepOldEnv (KeepCons p) (KeepCons p')
        = let (_ ** rest) = keepOldEnv p p' in
              (_ ** KeepCons rest)

    -- Rewrite the clauses in the block to use an updated LHS.
    -- 'drop' is the number of additional with arguments we expect (i.e.
    -- the things to drop from the end before matching LHSs)
    mkClauseWith : (drop : Nat) -> Name -> List (Maybe (PiInfo RawImp, Name)) ->
                   RawImp -> ImpClause ->
                   Core ImpClause
    mkClauseWith drop wname wargnames lhs (PatClause ploc patlhs rhs)
        = do newlhs <- getNewLHS ploc drop nest wname wargnames lhs patlhs
             newrhs <- withRHS ploc drop wname wargnames rhs lhs
             pure (PatClause ploc newlhs newrhs)
    mkClauseWith drop wname wargnames lhs (WithClause ploc patlhs rhs flags ws)
        = do newlhs <- getNewLHS ploc drop nest wname wargnames lhs patlhs
             newrhs <- withRHS ploc drop wname wargnames rhs lhs
             ws' <- traverse (mkClauseWith (S drop) wname wargnames lhs) ws
             pure (WithClause ploc newlhs newrhs flags ws')
    mkClauseWith drop wname wargnames lhs (ImpossibleClause ploc patlhs)
        = do newlhs <- getNewLHS ploc drop nest wname wargnames lhs patlhs
             pure (ImpossibleClause ploc newlhs)

nameListEq : (xs : List Name) -> (ys : List Name) -> Maybe (xs = ys)
nameListEq [] [] = Just Refl
nameListEq (x :: xs) (y :: ys) with (nameEq x y)
  nameListEq (x :: xs) (x :: ys) | (Just Refl) with (nameListEq xs ys)
    nameListEq (x :: xs) (x :: xs) | (Just Refl) | Just Refl= Just Refl
    nameListEq (x :: xs) (x :: ys) | (Just Refl) | Nothing = Nothing
  nameListEq (x :: xs) (y :: ys) | Nothing = Nothing
nameListEq _ _ = Nothing

-- Calculate references for the given name, and recursively if they haven't
-- been calculated already
calcRefs : {auto c : Ref Ctxt Defs} ->
           (runtime : Bool) -> (aTotal : Name) -> (fn : Name) -> Core ()
calcRefs rt at fn
    = do defs <- get Ctxt
         Just gdef <- lookupCtxtExact fn (gamma defs)
              | _ => pure ()
         let PMDef r cargs tree_ct tree_rt pats = definition gdef
              | _ => pure () -- not a function definition
         let refs : Maybe (NameMap Bool)
                  = if rt then refersToRuntimeM gdef else refersToM gdef
         let Nothing = refs
              | Just _ => pure () -- already done
         let tree : CaseTree cargs = if rt then tree_rt else tree_ct
         let metas = CaseTree.getMetas tree
         traverse_ addToSave (keys metas)
         let refs_all = addRefs at metas tree
         refs <- ifThenElse rt
                    (dropErased (keys refs_all) refs_all)
                    (pure refs_all)
         ifThenElse rt
            (addDef fn (record { refersToRuntimeM = Just refs } gdef))
            (addDef fn (record { refersToM = Just refs } gdef))
         traverse_ (calcRefs rt at) (keys refs)
  where
    dropErased : List Name -> NameMap Bool -> Core (NameMap Bool)
    dropErased [] refs = pure refs
    dropErased (n :: ns) refs
        = do defs <- get Ctxt
             Just gdef <- lookupCtxtExact n (gamma defs)
                  | Nothing => dropErased ns refs
             if multiplicity gdef /= erased
                then dropErased ns refs
                else dropErased ns (delete n refs)

-- Compile run time case trees for the given name
mkRunTime : {auto c : Ref Ctxt Defs} ->
            {auto m : Ref MD Metadata} ->
            {auto u : Ref UST UState} ->
            FC -> Name -> Core ()
mkRunTime fc n
    = do log "compile.casetree" 5 $ "Making run time definition for " ++ show !(toFullNames n)
         defs <- get Ctxt
         Just gdef <- lookupCtxtExact n (gamma defs)
              | _ => pure ()
         let cov = gdef.totality.isCovering
         -- If it's erased at run time, don't build the tree
         when (not (isErased $ multiplicity gdef)) $ do
           let PMDef r cargs tree_ct _ pats = definition gdef
                | _ => pure () -- not a function definition
           let ty = type gdef
           -- Prepare RHS of definitions, by erasing 0-multiplicities, and
           -- finding any applications to specialise (partially evaluate)
           pats' <- traverse (toErased (location gdef) (getSpec (flags gdef)))
                             pats

           let clauses_init = map (toClause (location gdef)) pats'
           let clauses = case cov of
                              MissingCases _ => addErrorCase clauses_init
                              _ => clauses_init

           (rargs ** (tree_rt, _)) <- getPMDef (location gdef) RunTime n ty clauses
           logC "compile.casetree" 5 $ pure $ unlines
             [ show cov ++ ":"
             , "Runtime tree for " ++ show (fullname gdef) ++ ":"
             , show (indent 2 $ pretty {ann = ()} !(toFullNames tree_rt))
             ]
           log "compile.casetree" 10 $ show tree_rt

           let Just Refl = nameListEq cargs rargs
                   | Nothing => throw (InternalError "WAT")
           addDef n (record { definition = PMDef r rargs tree_ct tree_rt pats
                            } gdef)
           pure ()
  where
    mkCrash : {vars : _} -> String -> Term vars
    mkCrash msg
       = apply fc (Ref fc Func (NS builtinNS (UN "idris_crash")))
               [Erased fc False, PrimVal fc (Str msg)]

    matchAny : Term vars -> Term vars
    matchAny (App fc f a) = App fc (matchAny f) (Erased fc False)
    matchAny tm = tm

    makeErrorClause : {vars : _} -> Env Term vars -> Term vars -> Clause
    makeErrorClause env lhs
        = MkClause env (matchAny lhs)
             (mkCrash ("Unhandled input for " ++ show n ++ " at " ++ show fc))

    addErrorCase : List Clause -> List Clause
    addErrorCase [] = []
    addErrorCase [MkClause env lhs rhs]
        = MkClause env lhs rhs :: makeErrorClause env lhs :: []
    addErrorCase (x :: xs) = x :: addErrorCase xs

    getSpec : List DefFlag -> Maybe (List (Name, Nat))
    getSpec [] = Nothing
    getSpec (PartialEval n :: _) = Just n
    getSpec (x :: xs) = getSpec xs

    toErased : FC -> Maybe (List (Name, Nat)) ->
               (vars ** (Env Term vars, Term vars, Term vars)) ->
               Core (vars ** (Env Term vars, Term vars, Term vars))
    toErased fc spec (_ ** (env, lhs, rhs))
        = do lhs_erased <- linearCheck fc linear True env lhs
             -- Partially evaluate RHS here, where appropriate
             rhs' <- applyTransforms env rhs
             rhs' <- applySpecialise env spec rhs'
             rhs_erased <- linearCheck fc linear True env rhs'
             pure (_ ** (env, lhs_erased, rhs_erased))

    toClause : FC -> (vars ** (Env Term vars, Term vars, Term vars)) -> Clause
    toClause fc (_ ** (env, lhs, rhs))
        = MkClause env lhs rhs

compileRunTime : {auto c : Ref Ctxt Defs} ->
                 {auto m : Ref MD Metadata} ->
                 {auto u : Ref UST UState} ->
                 FC -> Name -> Core ()
compileRunTime fc atotal
    = do defs <- get Ctxt
         traverse_ (mkRunTime fc) (toCompileCase defs)
         traverse (calcRefs True atotal) (toCompileCase defs)

         defs <- get Ctxt
         put Ctxt (record { toCompileCase = [] } defs)

toPats : Clause -> (vs ** (Env Term vs, Term vs, Term vs))
toPats (MkClause {vars} env lhs rhs)
    = (_ ** (env, lhs, rhs))

warnUnreachable : {auto c : Ref Ctxt Defs} ->
                  Clause -> Core ()
warnUnreachable (MkClause env lhs rhs)
    = recordWarning (UnreachableClause (getLoc lhs) env lhs)

export
processDef : {vars : _} ->
             {auto c : Ref Ctxt Defs} ->
             {auto m : Ref MD Metadata} ->
             {auto u : Ref UST UState} ->
             List ElabOpt -> NestedNames vars -> Env Term vars -> FC ->
             Name -> List ImpClause -> Core ()
processDef opts nest env fc n_in cs_in
    = do n <- inCurrentNS n_in
         defs <- get Ctxt
         Just gdef <- lookupCtxtExact n (gamma defs)
              | Nothing => throw (NoDeclaration fc n)
         let None = definition gdef
              | _ => throw (AlreadyDefined fc n)
         let ty = type gdef
         let hashit = visibility gdef == Public
         let mult = if isErased (multiplicity gdef)
                       then erased
                       else linear
         nidx <- resolveName n

         -- Dynamically rebind default totality requirement to this function's totality requirement
         -- and use this requirement when processing `with` blocks
         let treq = fromMaybe !getDefaultTotalityOption (findSetTotal (flags gdef))
         cs <- withTotality treq $
               traverse (checkClause mult (visibility gdef) treq
                                     hashit nidx opts nest env) cs_in

         let pats = map toPats (rights cs)

         (cargs ** (tree_ct, unreachable)) <-
             getPMDef fc (CompileTime mult) n ty (rights cs)

         traverse_ warnUnreachable unreachable

         logC "declare.def" 2 $
                 do t <- toFullNames tree_ct
                    pure ("Case tree for " ++ show n ++ ": " ++ show t)

         -- Add compile time tree as a placeholder for the runtime tree,
         -- but we'll rebuild that in a later pass once all the case
         -- blocks etc are resolved
         addDef (Resolved nidx)
                  (record { definition = PMDef defaultPI cargs tree_ct tree_ct pats
                          } gdef)

         when (visibility gdef == Public) $
             do let rmetas = getMetas tree_ct
                log "declare.def" 10 $ "Saving from " ++ show n ++ ": " ++ show (keys rmetas)
                traverse_ addToSave (keys rmetas)
         when (isUserName n && visibility gdef /= Private) $
             do let tymetas = getMetas (type gdef)
                traverse_ addToSave (keys tymetas)
         addToSave n

         -- Flag this name as one which needs compiling
         defs <- get Ctxt
         put Ctxt (record { toCompileCase $= (n ::) } defs)

         atotal <- toResolvedNames (NS builtinNS (UN "assert_total"))
         when (not (InCase `elem` opts)) $
             do calcRefs False atotal (Resolved nidx)
                sc <- calculateSizeChange fc n
                setSizeChange fc n sc
                checkIfGuarded fc n

         md <- get MD -- don't need the metadata collected on the coverage check

         cov <- checkCoverage nidx ty mult cs
         setCovering fc n cov
         put MD md

         -- If we're not in a case tree, compile all the outstanding case
         -- trees.
         when (not (elem InCase opts)) $
              compileRunTime fc atotal
  where
    -- Move `withTotality` to Core.Context if we need it elsewhere
    ||| Temporarily rebind the default totality requirement (%default total/partial/covering).
    withTotality : TotalReq -> Lazy (Core a) -> Core a
    withTotality tot c = do
         defaultTotality <- getDefaultTotalityOption
         setDefaultTotalityOption tot
         x <- catch c (\error => do setDefaultTotalityOption defaultTotality
                                    throw error)
         setDefaultTotalityOption defaultTotality
         pure x


    simplePat : forall vars . Term vars -> Bool
    simplePat (Local _ _ _ _) = True
    simplePat (Erased _ _) = True
    simplePat (As _ _ _ p) = simplePat p
    simplePat _ = False

    -- Is the clause returned from 'checkClause' a catch all clause, i.e.
    -- one where all the arguments are variables? If so, no need to do the
    -- (potentially expensive) coverage check
    catchAll : Clause -> Bool
    catchAll (MkClause env lhs _)
       = all simplePat (getArgs lhs)

    -- Return 'Nothing' if the clause is impossible, otherwise return the
    -- checked clause (with implicits filled in, so that we can see if they
    -- match any of the given clauses)
    checkImpossible : Int -> RigCount -> ClosedTerm ->
                      Core (Maybe ClosedTerm)
    checkImpossible n mult tm
        = do itm <- unelabNoPatvars [] tm
             handleUnify
               (do ctxt <- get Ctxt
                   log "declare.def.impossible" 3 $ "Checking for impossibility: " ++ show itm
                   autoimp <- isUnboundImplicits
                   setUnboundImplicits True
                   (_, lhstm) <- bindNames False itm
                   log "declare.def.impossible" 5 $ "Pre elab: " ++ show lhstm
                   setUnboundImplicits autoimp
                   (lhstm, _) <- elabTerm n (InLHS mult) [] (MkNested []) []
                                    (IBindHere fc PATTERN lhstm) Nothing
                   logC "declare.def.impossible" 5 $ ("Post elab: " ++) . show <$> toFullNames lhstm
                   defs <- get Ctxt
                   lhs <- normaliseHoles defs [] lhstm
                   logC "declare.def.impossible" 5 $ ("Normalised: " ++) . show <$> toFullNames lhs
                   if !(hasEmptyPat defs [] lhs)
<<<<<<< HEAD
                      then do put Ctxt ctxt
                              log "declare.def.impossible" 3 "Impossible due to incompatible patterns"
=======
                      then do log "declare.def.impossible" 5 "No empty pat"
                              put Ctxt ctxt
>>>>>>> 2e6aa126
                              pure Nothing
                      else do log "declare.def.impossible" 5 "Some empty pat"
                              empty <- clearDefs ctxt
                              rtm <- closeEnv empty !(nf empty [] lhs)
                              put Ctxt ctxt
                              log "declare.def.impossible" 3 "Possible case: compatible patterns"
                              pure (Just rtm))
               (\err => do defs <- get Ctxt
                           if not !(recoverableErr defs err)
                              then do log "declare.def.impossible" 3 "Impossible due to unrecoverable error"
                                      pure Nothing
                              else do log "declare.def.impossible" 3 "Possible case: recoverable error"
                                      pure (Just tm))
      where
        closeEnv : Defs -> NF [] -> Core ClosedTerm
        closeEnv defs (NBind _ x (PVar _ _ _ _) sc)
            = closeEnv defs !(sc defs (toClosure defaultOpts [] (Ref fc Bound x)))
        closeEnv defs nf = quote defs [] nf

    getClause : Either RawImp Clause -> Core (Maybe Clause)
    getClause (Left rawlhs)
        = catch (do lhsp <- getImpossibleTerm env nest rawlhs
                    log "declare.def" 3 $ "Generated impossible LHS: " ++ show lhsp
                    pure $ Just $ MkClause [] lhsp (Erased (getFC rawlhs) True))
                (\e => do log "declare.def" 5 $ "Error in getClause " ++ show e
                          pure Nothing)
    getClause (Right c) = pure (Just c)

    checkCoverage : Int -> ClosedTerm -> RigCount ->
                    List (Either RawImp Clause) ->
                    Core Covering
    checkCoverage n ty mult cs
        = do covcs' <- traverse getClause cs -- Make stand in LHS for impossible clauses
             let covcs = mapMaybe id covcs'
             (_ ** (ctree, _)) <-
                 getPMDef fc (CompileTime mult) (Resolved n) ty covcs
             log "declare.def" 3 $ "Working from " ++ show !(toFullNames ctree)
             missCase <- if any catchAll covcs
                            then do log "declare.def" 3 $ "Catch all case in " ++ show n
                                    pure []
                            else getMissing fc (Resolved n) ctree
             logC "declare.def" 3 $
                     do mc <- traverse toFullNames missCase
                        pure ("Initially missing in " ++
                                 show !(getFullName (Resolved n)) ++ ":\n" ++
                                showSep "\n" (map show mc))
             -- Filter out the ones which are impossible
             missImp <- traverse (checkImpossible n mult) missCase
             -- Filter out the ones which are actually matched (perhaps having
             -- come up due to some overlapping patterns)
             missMatch <- traverse (checkMatched covcs) (mapMaybe id missImp)
             let miss = mapMaybe id missMatch
             if isNil miss
                then do [] <- getNonCoveringRefs fc (Resolved n)
                           | ns => toFullNames (NonCoveringCall ns)
                        pure IsCovering
                else pure (MissingCases miss)<|MERGE_RESOLUTION|>--- conflicted
+++ resolved
@@ -138,31 +138,6 @@
 export
 recoverableErr : {auto c : Ref Ctxt Defs} ->
                  Defs -> Error -> Core Bool
-<<<<<<< HEAD
-recoverableErr defs err@(CantConvert fc env l r)
-    = do logC "declare.def.impossible" 8 (show <$> normaliseErr err)
-         recoverable defs !(nf defs env l)
-                          !(nf defs env r)
-recoverableErr defs err@(CantSolveEq fc env l r)
-    = do logC "declare.def.impossible" 8 (show <$> normaliseErr err)
-         recoverable defs !(nf defs env l)
-                          !(nf defs env r)
-recoverableErr defs err@(BadDotPattern _ _ ErasedArg _ _)
-    = do logC "declare.def.impossible" 8 (show <$> normaliseErr err)
-         pure True
-recoverableErr defs err@(CyclicMeta _ _ _ _)
-    = do logC "declare.def.impossible" 8 (show <$> normaliseErr err)
-         pure True
-recoverableErr defs err@(AllFailed errs)
-    = do logC "declare.def.impossible" 8 (show <$> normaliseErr err)
-         anyM (recoverableErr defs) (map snd errs)
-recoverableErr defs err@(WhenUnifying _ _ _ _ err')
-    = do logC "declare.def.impossible" 8 (show <$> normaliseErr err)
-         recoverableErr defs err'
-recoverableErr defs err
-    = do logC "declare.def.impossible" 8 (show <$> normaliseErr err)
-         pure False
-=======
 recoverableErr defs (CantConvert fc env l r)
   = do l <- nf defs env l
        r <- nf defs env r
@@ -184,7 +159,6 @@
 recoverableErr defs (WhenUnifying _ _ _ _ err)
     = recoverableErr defs err
 recoverableErr defs _ = pure False
->>>>>>> 2e6aa126
 
 -- Given a type checked LHS and its type, return the environment in which we
 -- should check the RHS, the LHS and its type in that environment,
@@ -851,35 +825,24 @@
                    autoimp <- isUnboundImplicits
                    setUnboundImplicits True
                    (_, lhstm) <- bindNames False itm
-                   log "declare.def.impossible" 5 $ "Pre elab: " ++ show lhstm
                    setUnboundImplicits autoimp
                    (lhstm, _) <- elabTerm n (InLHS mult) [] (MkNested []) []
                                     (IBindHere fc PATTERN lhstm) Nothing
-                   logC "declare.def.impossible" 5 $ ("Post elab: " ++) . show <$> toFullNames lhstm
                    defs <- get Ctxt
                    lhs <- normaliseHoles defs [] lhstm
-                   logC "declare.def.impossible" 5 $ ("Normalised: " ++) . show <$> toFullNames lhs
                    if !(hasEmptyPat defs [] lhs)
-<<<<<<< HEAD
-                      then do put Ctxt ctxt
-                              log "declare.def.impossible" 3 "Impossible due to incompatible patterns"
-=======
                       then do log "declare.def.impossible" 5 "No empty pat"
                               put Ctxt ctxt
->>>>>>> 2e6aa126
                               pure Nothing
                       else do log "declare.def.impossible" 5 "Some empty pat"
                               empty <- clearDefs ctxt
                               rtm <- closeEnv empty !(nf empty [] lhs)
                               put Ctxt ctxt
-                              log "declare.def.impossible" 3 "Possible case: compatible patterns"
                               pure (Just rtm))
                (\err => do defs <- get Ctxt
                            if not !(recoverableErr defs err)
-                              then do log "declare.def.impossible" 3 "Impossible due to unrecoverable error"
-                                      pure Nothing
-                              else do log "declare.def.impossible" 3 "Possible case: recoverable error"
-                                      pure (Just tm))
+                              then pure Nothing
+                              else pure (Just tm))
       where
         closeEnv : Defs -> NF [] -> Core ClosedTerm
         closeEnv defs (NBind _ x (PVar _ _ _ _) sc)
