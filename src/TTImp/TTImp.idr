--- conflicted
+++ resolved
@@ -368,14 +368,9 @@
         = "%transform " ++ show n ++ " " ++ show lhs ++ " ==> " ++ show rhs
     show (IRunElabDecl _ tm)
         = "%runElab " ++ show tm
-<<<<<<< HEAD
     show (IPragma _ _) = "[externally defined pragma]"
-    show (ILog (topic, lvl)) = "%logging " ++ case topic of
-=======
-    show (IPragma _) = "[externally defined pragma]"
     show (ILog Nothing) = "%logging off"
     show (ILog (Just (topic, lvl))) = "%logging " ++ case topic of
->>>>>>> daff1f2f
       [] => show lvl
       _  => concat (intersperse "." topic) ++ " " ++ show lvl
 
